from pipeline import lab, experiment, ephys, tracking, oralfacial_analysis

from scipy import optimize

import matplotlib.pyplot as plt
import numpy as np

# ======== Define some useful variables ==============

_side_cam = {'tracking_device': 'Camera 3'}

_tracked_nose_features = tracking.Tracking.NoseTracking.heading.secondary_attributes
_tracked_tongue_features = tracking.Tracking.TongueTracking.heading.secondary_attributes
_tracked_jaw_features = tracking.Tracking.JawTracking.heading.secondary_attributes


def compute_phase_tuning(datax, datay):
    max_fit_y=np.amax(datay)
    min_fit_y=np.amin(datay)
    max_idx=np.where(datay == max_fit_y)
    if np.size(max_idx)>1:
        max_idx=max_idx[0][0]
    # fit curve
    try:
        params_h, pcov = optimize.curve_fit(vonMise_f, datax, datay, p0 = [1, datax[max_idx], max_fit_y-min_fit_y, min_fit_y], bounds=(0, [np.pi/2, 2*np.pi, max_fit_y+min_fit_y, max_fit_y]))
    except:
        print('fitting error')
        params_h = [1, datax[max_idx], max_fit_y-min_fit_y, min_fit_y]
    residuals = datay - vonMise_f(datax, *params_h) 
    r_2_h = r_squared(datay, residuals)

    try:
        params_0, pcov = optimize.curve_fit(vonMise_f, datax, datay, p0 = [1, 0, max_fit_y-min_fit_y, min_fit_y], bounds=(0, [np.pi/2, 2*np.pi, max_fit_y+min_fit_y, max_fit_y]))
    except:
        print('fitting error')
        params_0 = [1, datax[max_idx], max_fit_y-min_fit_y, min_fit_y]
    residuals = datay - vonMise_f(datax, *params_0) 
    r_2_0 = r_squared(datay, residuals)
    
    if r_2_0>r_2_h:
        params = params_0
    else:
        params = params_h
        
    preferred_phase=params[1]
    
    r_max=vonMise_f(params[1], params[0], params[1], params[2], params[3])
    r_min=vonMise_f(params[1]+np.pi, params[0], params[1], params[2], params[3])
    # get MI
    modulation_index=(r_max-r_min)/r_max
        
    return preferred_phase, modulation_index[0]

def r_squared(datay, residuals):
    ss_res = np.sum(residuals**2) 
    ss_tot = np.sum((datay-np.mean(datay))**2)   
    r_2 = 1 - (ss_res / ss_tot)
    return r_2

def min_dist(x1, x2):
    minD = np.abs(x1 - x2)
   
    minD1 = np.mod(minD, 2*np.pi)
    
    minD1 = np.array([minD1]) if isinstance(minD1, (float, np.float64)) else minD1

    minD1[minD1 > np.pi] = 2*np.pi - minD1[minD1 > np.pi]
    return minD1

def vonMise_f(x, std, mean, amp, baseline):
    return amp * np.exp(-0.5 * (min_dist(x, np.full_like(x, mean))/std)**2) + baseline

def plot_all_traces(session_key, unit_key,
                  tracking_feature='jaw_y', camera_key=_side_cam,
                  trial_offset=0, trial_limit=3, xlim=(0, 5), axs=None):
    """
    Plot jaw movement per trial, time-locked to trial-onset, with spike times overlay
    :param session_key: session where the trials are from
    :param unit_key: unit for spike times overlay
    :param tracking_feature: which tracking feature to plot (default to `jaw_y`)
    :param camera_key: tracking from which camera to plot (default to Camera 0, i.e. the side camera)
    :param trial_offset: index of trial to plot from (if a decimal between 0 and 1, indicates the proportion of total trial to plot from)
    :param trial_limit: number of trial to plot
    """

    if tracking_feature not in _tracked_nose_features + _tracked_tongue_features + _tracked_jaw_features:
        print(f'Unknown tracking type: {tracking_feature}\nAvailable tracking types are: {_tracked_nose_features + _tracked_tongue_features + _tracked_jaw_features}')
        return
    
    trk = (tracking.Tracking.JawTracking * tracking.Tracking.TongueTracking
           * experiment.BehaviorTrial
           * experiment.MultiTargetLickingSessionBlock.WaterPort
           * experiment.MultiTargetLickingSessionBlock.BlockTrial
           & camera_key & session_key & ephys.Unit.TrialSpikes)
    
    if not experiment.Breathing & session_key:
        print('No breathing data')
        return

    breathing = (experiment.Breathing & session_key & ephys.Unit.TrialSpikes)
    
    if len(experiment.SessionTrial & (ephys.Unit.TrialSpikes & session_key)) != len(breathing):
        print(f'Mismatch in tracking trial and ephys trial number: {session_key}')
        return
    
    num_frame = 1471
    traces = tracking.Tracking.JawTracking & session_key & {'tracking_device': 'Camera 4'}
    
    if len(experiment.SessionTrial & (ephys.Unit.TrialSpikes & session_key)) != len(traces):
        print(f'Mismatch in tracking trial and ephys trial number: {session_key}')
        return
    
    session_traces_w = (oralfacial_analysis.WhiskerSVD & session_key).fetch('mot_svd')
    
    if len(session_traces_w[0][:,0]) % num_frame != 0:
        print('Bad videos in bottom view')
        return
    else:
        num_trial_w = int(len(session_traces_w[0][:,0])/num_frame)
        session_traces_w = np.reshape(session_traces_w[0][:,0], (num_trial_w, num_frame))
<<<<<<< HEAD
        trial_idx_nat = [d.astype(str) for d in np.arange(num_trial_w)]
        trial_idx_nat = sorted(range(len(trial_idx_nat)), key=lambda k: trial_idx_nat[k])
        trial_idx_nat = sorted(range(len(trial_idx_nat)), key=lambda k: trial_idx_nat[k])
        session_traces_w=session_traces_w[trial_idx_nat,:]
=======
    trial_idx_nat = [d.astype(str) for d in np.arange(num_trial_w)]
    trial_idx_nat = sorted(range(len(trial_idx_nat)), key=lambda k: trial_idx_nat[k])
    trial_idx_nat = sorted(range(len(trial_idx_nat)), key=lambda k: trial_idx_nat[k])
    session_traces_w=session_traces_w[trial_idx_nat,:]
>>>>>>> 4c0c5e34
    
    tracking_fs = float((tracking.TrackingDevice & tracking.Tracking & camera_key & session_key).fetch1('sampling_rate'))

    trial_trk_1 = trk & 'water_port="mtl-1"'
    trial_trk_2 = trk & 'water_port="mtl-2"'
    trial_trk_3 = trk & 'water_port="mtl-3"'
    trial_trk_4 = trk & 'water_port="mtl-4"'
    trial_trk_5 = trk & 'water_port="mtl-5"'
    trial_trk_6 = trk & 'water_port="mtl-6"'
    trial_trk_7 = trk & 'water_port="mtl-7"'
    trial_trk_8 = trk & 'water_port="mtl-8"'
    trial_trk_9 = trk & 'water_port="mtl-9"'

    def get_trial_all(trial_tracks, trial_breathing, trial_whisking):
        if trial_offset < 1 and isinstance(trial_offset, float):
            offset = int(len(trial_tracks) * trial_offset)
        else:
            offset = trial_offset
            
        br = trial_breathing.fetch(as_dict=True, offset=offset, limit=trial_limit, order_by='trial')
        wh = trial_whisking[offset:offset+trial_limit]
        
        for i_t, tr in enumerate(trial_tracks.fetch(as_dict=True, offset=offset, limit=trial_limit, order_by='trial')):
            trk_feat = tr[tracking_feature]
            tongue_out_bool = tr['tongue_likelihood'] > 0.95

            sample_counts = len(trk_feat)
            tvec = np.arange(sample_counts) / tracking_fs

            spike_times = (ephys.Unit.TrialSpikes & tr & unit_key).fetch1('spike_times')
            
            br_trace = br[i_t]['breathing']       
            tvec_b = br[i_t]['breathing_timestamps']
            wh_trace = wh[i_t]
            yield trk_feat, tongue_out_bool, spike_times, tvec, br_trace, tvec_b, wh_trace   
            
    fig = None
    if axs is None:
        fig, axs = plt.subplots(3, 3, figsize=(16, 16))
<<<<<<< HEAD
    assert len(axs) == 9

    h_spacing = 80
    h_spacing_b = 2500
    h_spacing_w = 750
=======
    assert len(axs) == 3

    h_spacing = 80
    h_spacing_b = 2500
    h_spacing_w = 600
>>>>>>> 4c0c5e34
    for trial_tracks, ax, ax_name, spk_color in zip((trial_trk_3,trial_trk_6,trial_trk_9,trial_trk_2,trial_trk_5,trial_trk_8,trial_trk_1,trial_trk_4,trial_trk_7), axs.flatten(),
                                                    ('top-left trials', 'top-mid trials','top-right trials','mid-left trials','mid trials','mid-right trials','bot-left trials','bot-mid trials','bot-right trials'),
                                                    ('k','k','k','k','k','k','k','k','k')):
        trial_breathing = breathing & trial_tracks
        trials = trial_tracks.fetch('trial', order_by='trial')
        trial_whisking = session_traces_w[trials-1]

        for tr_id, (trk_feat, tongue_out_bool, spike_times, tvec, br, tvec_b, wh) in enumerate(get_trial_all(trial_tracks, trial_breathing, trial_whisking)):

            ax.plot(tvec, trk_feat/h_spacing + tr_id*4-0.5, '.k', markersize=1)
            ax.plot(tvec[tongue_out_bool], trk_feat[tongue_out_bool]/h_spacing + tr_id*4-0.5, '.', color='lime', markersize=2)
            ax.plot(spike_times, np.full_like(spike_times, 1) + tr_id*4+3,
                        color=spk_color, marker='$I$', linestyle='None', markersize=6)
            ax.plot(tvec_b, br/h_spacing_b + tr_id*4+0.7, 'b', linewidth=1)
            ax.plot(tvec, wh/h_spacing_w + tr_id*4+0.8, 'r', linewidth=1)
            ax.set_title(ax_name)
            ax.axvline(x=0, linestyle='--', color='k')           

            # cosmetic
            ax.set_xlim(xlim)
            ax.set_yticks([])
            ax.spines['left'].set_visible(False)
            ax.spines['right'].set_visible(False)
            ax.spines['top'].set_visible(False)
            if ax_name == 'bot-mid trials':
                ax.set_xlabel('s')

    return fig

<<<<<<< HEAD

=======
>>>>>>> 4c0c5e34
def plot_tracking(session_key, unit_key,
                  tracking_feature='jaw_y', camera_key=_side_cam,
                  trial_offset=0, trial_limit=10, xlim=(0, 5), axs=None):
    """
    Plot jaw movement per trial, time-locked to trial-onset, with spike times overlay
    :param session_key: session where the trials are from
    :param unit_key: unit for spike times overlay
    :param tracking_feature: which tracking feature to plot (default to `jaw_y`)
    :param camera_key: tracking from which camera to plot (default to Camera 0, i.e. the side camera)
    :param trial_offset: index of trial to plot from (if a decimal between 0 and 1, indicates the proportion of total trial to plot from)
    :param trial_limit: number of trial to plot
    """

    if tracking_feature not in _tracked_nose_features + _tracked_tongue_features + _tracked_jaw_features:
        print(f'Unknown tracking type: {tracking_feature}\nAvailable tracking types are: {_tracked_nose_features + _tracked_tongue_features + _tracked_jaw_features}')
        return

    trk = (tracking.Tracking.JawTracking * tracking.Tracking.TongueTracking
           * experiment.BehaviorTrial
           * experiment.MultiTargetLickingSessionBlock.WaterPort
           * experiment.MultiTargetLickingSessionBlock.BlockTrial
           & camera_key & session_key & ephys.Unit.TrialSpikes)
        
    tracking_fs = float((tracking.TrackingDevice & tracking.Tracking & camera_key & session_key).fetch1('sampling_rate'))

    trial_trk_1 = trk & 'water_port="mtl-1"'
    trial_trk_2 = trk & 'water_port="mtl-2"'
    trial_trk_3 = trk & 'water_port="mtl-3"'
    trial_trk_4 = trk & 'water_port="mtl-4"'
    trial_trk_5 = trk & 'water_port="mtl-5"'
    trial_trk_6 = trk & 'water_port="mtl-6"'
    trial_trk_7 = trk & 'water_port="mtl-7"'
    trial_trk_8 = trk & 'water_port="mtl-8"'
    trial_trk_9 = trk & 'water_port="mtl-9"'

    def get_trial_track(trial_tracks):
        if trial_offset < 1 and isinstance(trial_offset, float):
            offset = int(len(trial_tracks) * trial_offset)
        else:
            offset = trial_offset

        for tr in trial_tracks.fetch(as_dict=True, offset=offset, limit=trial_limit, order_by='trial'):
            trk_feat = tr[tracking_feature]
            tongue_out_bool = tr['tongue_likelihood'] > 0.95

            sample_counts = len(trk_feat)
            tvec = np.arange(sample_counts) / tracking_fs

            spike_times = (ephys.Unit.TrialSpikes & tr & unit_key).fetch1('spike_times')

            yield trk_feat, tongue_out_bool, spike_times, tvec

    fig = None
    if axs is None:
        fig, axs = plt.subplots(3, 3, figsize=(16, 16))
    assert len(axs) == 9

    h_spacing = 150
    for trial_tracks, ax, ax_name, spk_color in zip(
            (trial_trk_3,trial_trk_6,trial_trk_9,trial_trk_2,trial_trk_5,trial_trk_8,trial_trk_1,trial_trk_4,trial_trk_7),
            axs.flatten(),
            ('top-left trials', 'top-mid trials','top-right trials','mid-left trials','mid trials','mid-right trials','bot-left trials','bot-mid trials','bot-right trials'),
            ('k','k','k','k','k','k','k','k','k')):
        if not len(trial_tracks):
            ax.set_xticks([])
            ax.set_yticks([])
            continue
        for tr_id, (trk_feat, tongue_out_bool, spike_times, tvec) in enumerate(get_trial_track(trial_tracks)):
            ax.plot(tvec, trk_feat + tr_id * h_spacing, '.k', markersize=1)
            ax.plot(tvec[tongue_out_bool], trk_feat[tongue_out_bool] + tr_id * h_spacing, '.', color='lime', markersize=2)
            ax.plot(spike_times, np.full_like(spike_times, trk_feat[tongue_out_bool].mean() + h_spacing/3) + tr_id * h_spacing,
                        color=spk_color, marker='$I$', linestyle='None', markersize=6)
            ax.set_title(ax_name)
            ax.axvline(x=0, linestyle='--', color='k')

            # cosmetic
            ax.set_xlim(xlim)
            ax.set_yticks([])
            ax.spines['left'].set_visible(False)
            ax.spines['right'].set_visible(False)
            ax.spines['top'].set_visible(False)
            if not ax_name.startswith('bot'):
                ax.set_xticks([])
            if ax_name == 'bot-mid trials':
                ax.set_xlabel('s')

    return fig

def plot_breathing(session_key, unit_key, trial_offset=0, trial_limit=10, xlim=(0, 5), axs=None):
    """
    Plot breathing per trial, time-locked to trial-onset, with spike times overlay
    :param session_key: session where the trials are from
    :param unit_key: unit for spike times overlay
    :param trial_offset: index of trial to plot from (if a decimal between 0 and 1, indicates the proportion of total trial to plot from)
    :param trial_limit: number of trial to plot
    """

    if not experiment.Breathing & session_key:
        print('No breathing data')
        return

    breathing = (experiment.Breathing & session_key & ephys.Unit.TrialSpikes)
    
    if len(experiment.SessionTrial & (ephys.Unit.TrialSpikes & session_key)) != len(breathing):
        print(f'Mismatch in tracking trial and ephys trial number: {session_key}')
        return

    def get_trial_breathing(trial_breathing):
        if trial_offset < 1 and isinstance(trial_offset, float):
            offset = int(len(trial_breathing) * trial_offset)
        else:
            offset = trial_offset

        for br in trial_breathing.fetch(as_dict=True, offset=offset, limit=trial_limit, order_by='trial'):
            br_trace = br['breathing']       
            tvec = br['breathing_timestamps']
            spike_times = (ephys.Unit.TrialSpikes & br & unit_key).fetch1('spike_times')
            yield br_trace, spike_times, tvec
    
    fig = None
    if axs is None:
        fig, ax = plt.subplots(1, 1, figsize=(16, 16))
        
    h_spacing = 3000

    for tr_id, (br, spike_times, tvec) in enumerate(get_trial_breathing(breathing)):
        ax.plot(tvec, br + tr_id * h_spacing, 'k')
        ax.plot(spike_times, np.full_like(spike_times, br.mean() + h_spacing/2) + tr_id * h_spacing, color='k', marker='$I$', linestyle='None', markersize=12)
        ax.set_title('breathing')
        ax.axvline(x=0, linestyle='--', color='k')

        # cosmetic
        ax.set_xlim(xlim)
        ax.set_yticks([])
        ax.spines['left'].set_visible(False)
        ax.spines['right'].set_visible(False)
        ax.spines['top'].set_visible(False)
        ax.set_xlabel('s')

    return fig

def plot_whisking(session_key, unit_key, trial_offset=0, trial_limit=10, xlim=(0, 5), axs=None):
    """
    Plot whisking per trial, time-locked to trial-onset, with spike times overlay
    :param session_key: session where the trials are from
    :param unit_key: unit for spike times overlay
    :param trial_offset: index of trial to plot from (if a decimal between 0 and 1, indicates the proportion of total trial to plot from)
    :param trial_limit: number of trial to plot
    """
    
    num_frame = 1471
    traces = tracking.Tracking.JawTracking & session_key & {'tracking_device': 'Camera 4'}
    
    if len(experiment.SessionTrial & (ephys.Unit.TrialSpikes & session_key)) != len(traces):
        print(f'Mismatch in tracking trial and ephys trial number: {session_key}')
        return
    
    session_traces_w = (oralfacial_analysis.WhiskerSVD & session_key).fetch('mot_svd')
    
    if len(session_traces_w[0][:,0]) % num_frame != 0:
        print('Bad videos in bottom view')
        return
    else:
        num_trial_w = int(len(session_traces_w[0][:,0])/num_frame)
        session_traces_w = np.reshape(session_traces_w[0][:,0], (num_trial_w, num_frame))
    trial_idx_nat = [d.astype(str) for d in np.arange(num_trial_w)]
    trial_idx_nat = sorted(range(len(trial_idx_nat)), key=lambda k: trial_idx_nat[k])
    trial_idx_nat = sorted(range(len(trial_idx_nat)), key=lambda k: trial_idx_nat[k])
    session_traces_w=session_traces_w[trial_idx_nat,:]
                                   
    fs=(tracking.TrackingDevice & 'tracking_device="Camera 4"').fetch1('sampling_rate')
    
    def get_trial_whisking(trial_whisking):
        if trial_offset < 1 and isinstance(trial_offset, float):
            offset = int(len(trial_whisking) * trial_offset)
        else:
            offset = trial_offset

        for tr_id, wh in enumerate(trial_whisking[offset:offset+trial_limit]):
            wh_trace = wh

            sample_counts = len(wh_trace)
            tvec = np.arange(sample_counts) / fs
            spike_times = (ephys.Unit.TrialSpikes & {'trial': tr_id+1+offset} & unit_key).fetch1('spike_times')
            yield wh_trace, spike_times, tvec
    
    fig = None
    if axs is None:
        fig, ax = plt.subplots(1, 1, figsize=(16, 16))
        
    h_spacing =1000

    for tr_id, (wh, spike_times, tvec) in enumerate(get_trial_whisking(session_traces_w)):
        ax.plot(tvec, wh + tr_id * h_spacing, 'k')
        ax.plot(spike_times, np.full_like(spike_times, wh.mean() + h_spacing/2) + tr_id * h_spacing, color='k', marker='$I$', linestyle='None', markersize=12)
        ax.set_title('whisking')
        ax.axvline(x=0, linestyle='--', color='k')

        # cosmetic
        ax.set_xlim(xlim)
        ax.set_yticks([])
        ax.spines['left'].set_visible(False)
        ax.spines['right'].set_visible(False)
        ax.spines['top'].set_visible(False)
        ax.set_xlabel('s')

    return fig

def plot_jaw_tuning(unit_key, axs=None):
        
    tofitx, tofity = (oralfacial_analysis.JawTuning() & unit_key).fetch1('jaw_x', 'jaw_y')
    max_fit_y = np.round(np.amax(tofity), 1)

    fig = None
    if axs is None:
        fig, axs = plt.subplots(subplot_kw={'projection': 'polar'})

    axs.plot(np.append(tofitx, tofitx[0]), np.append(tofity, tofity[0]), color='k')
    axs.set_rmax(max_fit_y)
    axs.set_rticks([0, max_fit_y])  # Less radial ticks
    axs.set_rlabel_position(-22.5)  # Move radial labels away from plotted line
    axs.grid(False)
    axs.set_title('Jaw tuning')
    xT = plt.xticks()[0]
    xL = ['0', '', r'$\frac{\pi}{2}$', '', r'$\pi$', '', r'$\frac{3\pi}{2}$', '']
    plt.xticks(xT, xL)
    
    return fig

def plot_breathing_tuning(unit_key, axs=None):

    tofitx, tofity = (oralfacial_analysis.BreathingTuning() & unit_key).fetch1('breathing_x','breathing_y')
    max_fit_y=np.round(np.amax(tofity),1)

    fig = None
    if axs is None:
        fig, axs = plt.subplots(subplot_kw={'projection': 'polar'})

    axs.plot(np.append(tofitx,tofitx[0]), np.append(tofity,tofity[0]))
    axs.set_rmax(max_fit_y)
    axs.set_rticks([0, max_fit_y])  # Less radial ticks
    axs.set_rlabel_position(-22.5)  # Move radial labels away from plotted line
    axs.grid(False)
    axs.set_title('Breathing tuning')
    xT = plt.xticks()[0]
    xL = ['0', '', r'$\frac{\pi}{2}$', '', r'$\pi$', '', r'$\frac{3\pi}{2}$', '']
    plt.xticks(xT, xL)
    
    return fig

def plot_whisker_tuning(unit_key, axs=None):

    tofitx, tofity = (oralfacial_analysis.WhiskerTuning() & unit_key).fetch1('whisker_x','whisker_y')
    max_fit_y=np.round(np.amax(tofity),1)
    
    fig = None
    if axs is None:
        fig, axs = plt.subplots(subplot_kw={'projection': 'polar'})

    axs.plot(np.append(tofitx, tofitx[0]), np.append(tofity, tofity[0]), color='r')
    axs.set_rmax(max_fit_y)
    axs.set_rticks([0, max_fit_y])  # Less radial ticks
    axs.set_rlabel_position(-22.5)  # Move radial labels away from plotted line
    axs.grid(False)
    axs.set_title('Whisker tuning')
    xT = plt.xticks()[0]
    xL = ['0', '', r'$\frac{\pi}{2}$', '', r'$\pi$', '', r'$\frac{3\pi}{2}$', '']
    plt.xticks(xT, xL)
    
    return fig

def water2subject(water,date):
    subject_id = (lab.WaterRestriction & {'water_restriction_number': water}).fetch('subject_id')
    session_num = (experiment.Session() * lab.WaterRestriction & {'water_restriction_number': water, 'session_date': date}).fetch('session')
    return subject_id, session_num

def rose_plot(ax, angles, bins=16, density=None, offset=0, lab_unit="degrees", start_zero=False, **param_dict):
    """
    Plot polar histogram of angles on ax. ax must have been created using
    subplot_kw=dict(projection='polar'). Angles are expected in radians.
    """

    # Wrap angles to [-pi, pi)
    angles = (angles + np.pi) % (2*np.pi) - np.pi

    # Set bins symetrically around zero
    if start_zero:
        # To have a bin edge at zero use an even number of bins
        if bins % 2:
            bins += 1
        bins = np.linspace(-np.pi, np.pi, num=bins+1)

    # Bin data and record counts
    count, bin = np.histogram(angles, bins=bins)

    # Compute width of each bin
    widths = np.diff(bin)

    # By default plot density (frequency potentially misleading)
    if density is None or density is True:
        # Area to assign each bin
        area = count / angles.size
        # Calculate corresponding bin radius
        radius = (area / np.pi)**.5
    else:
        radius = count

    # Plot data on ax
    ax.bar(bin[:-1], radius, zorder=1, align='edge', width=widths,
           edgecolor='C0', fill=True, linewidth=1)

    # Set the direction of the zero angle
    ax.set_theta_offset(offset)
    max_r=np.round(np.amax(radius),0)
    ax.set_rmax(max_r)
    ax.set_rticks([0, max_r])  # Less radial ticks
    ax.set_rlabel_position(-22.5)  # Move radial labels away from plotted line
    

    if lab_unit == "radians":
        label = ['$0$', r'$\pi/4$', r'$\pi/2$', r'$3\pi/4$',
                  r'$\pi$', r'$5\pi/4$', r'$3\pi/2$', r'$7\pi/4$']
        ax.set_xticklabels(label)<|MERGE_RESOLUTION|>--- conflicted
+++ resolved
@@ -115,20 +115,13 @@
     if len(session_traces_w[0][:,0]) % num_frame != 0:
         print('Bad videos in bottom view')
         return
-    else:
-        num_trial_w = int(len(session_traces_w[0][:,0])/num_frame)
-        session_traces_w = np.reshape(session_traces_w[0][:,0], (num_trial_w, num_frame))
-<<<<<<< HEAD
-        trial_idx_nat = [d.astype(str) for d in np.arange(num_trial_w)]
-        trial_idx_nat = sorted(range(len(trial_idx_nat)), key=lambda k: trial_idx_nat[k])
-        trial_idx_nat = sorted(range(len(trial_idx_nat)), key=lambda k: trial_idx_nat[k])
-        session_traces_w=session_traces_w[trial_idx_nat,:]
-=======
+
+    num_trial_w = int(len(session_traces_w[0][:,0])/num_frame)
+    session_traces_w = np.reshape(session_traces_w[0][:,0], (num_trial_w, num_frame))
     trial_idx_nat = [d.astype(str) for d in np.arange(num_trial_w)]
     trial_idx_nat = sorted(range(len(trial_idx_nat)), key=lambda k: trial_idx_nat[k])
     trial_idx_nat = sorted(range(len(trial_idx_nat)), key=lambda k: trial_idx_nat[k])
-    session_traces_w=session_traces_w[trial_idx_nat,:]
->>>>>>> 4c0c5e34
+    session_traces_w = session_traces_w[trial_idx_nat,:]
     
     tracking_fs = float((tracking.TrackingDevice & tracking.Tracking & camera_key & session_key).fetch1('sampling_rate'))
 
@@ -168,19 +161,12 @@
     fig = None
     if axs is None:
         fig, axs = plt.subplots(3, 3, figsize=(16, 16))
-<<<<<<< HEAD
     assert len(axs) == 9
 
     h_spacing = 80
     h_spacing_b = 2500
     h_spacing_w = 750
-=======
-    assert len(axs) == 3
-
-    h_spacing = 80
-    h_spacing_b = 2500
-    h_spacing_w = 600
->>>>>>> 4c0c5e34
+
     for trial_tracks, ax, ax_name, spk_color in zip((trial_trk_3,trial_trk_6,trial_trk_9,trial_trk_2,trial_trk_5,trial_trk_8,trial_trk_1,trial_trk_4,trial_trk_7), axs.flatten(),
                                                     ('top-left trials', 'top-mid trials','top-right trials','mid-left trials','mid trials','mid-right trials','bot-left trials','bot-mid trials','bot-right trials'),
                                                     ('k','k','k','k','k','k','k','k','k')):
@@ -210,10 +196,7 @@
 
     return fig
 
-<<<<<<< HEAD
-
-=======
->>>>>>> 4c0c5e34
+  
 def plot_tracking(session_key, unit_key,
                   tracking_feature='jaw_y', camera_key=_side_cam,
                   trial_offset=0, trial_limit=10, xlim=(0, 5), axs=None):
