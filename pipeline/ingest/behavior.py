--- conflicted
+++ resolved
@@ -589,22 +589,12 @@
             # ---- Ingestion of trials ----
 
             # extracting trial data
-<<<<<<< HEAD
             session_start_time = datetime.combine(sess_key['session_date'], sess_key['session_time'])
             trial_start_idxs = df_behavior_session[(df_behavior_session['TYPE'] == 'TRIAL') & (df_behavior_session['MSG'] == 'New trial')].index
             trial_start_idxs -= 2 # To reflect the change that bitcode is moved before the "New trial" line
             trial_start_idxs = pd.Index([0]).append(trial_start_idxs[1:])  # so the random seed will be present
             trial_end_idxs = trial_start_idxs[1:].append(pd.Index([(max(df_behavior_session.index))]))
-=======
-            session_start_time = datetime.combine(sess_key['session_date'],
-                                                  sess_key['session_time'])
-            trial_start_idxs = df_behavior_session[(df_behavior_session['TYPE'] == 'TRIAL') & (
-                        df_behavior_session['MSG'] == 'New trial')].index
-            trial_start_idxs = pd.Index([0]).append(
-                trial_start_idxs[1:])  # so the random seed will be present
-            trial_end_idxs = trial_start_idxs[1:].append(
-                pd.Index([(max(df_behavior_session.index))]))
->>>>>>> f3c22d2d
+
             # trial_end_idxs = df_behavior_session[(df_behavior_session['TYPE'] == 'END-TRIAL')].index
             prevtrialstarttime = np.nan
             blocknum_local_prev = np.nan
@@ -752,7 +742,6 @@
                     seedidx = (df_behavior_trial['MSG'] == 'Random seed:').idxmax() + 1
                     rows['trial_note'].append({**sess_trial_key,
                                                'trial_note_type': 'random_seed_start',
-<<<<<<< HEAD
                                                'trial_note': str(df_behavior_trial['MSG'][seedidx])})
                     
                 # add randomID (TrialBitCode)
@@ -761,10 +750,7 @@
                     rows['trial_note'].append({**sess_trial_key,
                                                'trial_note_type': 'bitcode',
                                                'trial_note': str(df_behavior_trial['MSG'][bitcode_ind])})
-=======
-                                               'trial_note': str(
-                                                   df_behavior_trial['MSG'][seedidx])})
->>>>>>> f3c22d2d
+
 
                 # ---- Behavior Trial ----
                 rows['behavior_trial'].append({**sess_trial_key,
