import os
import datajoint as dj
import numpy as np
import pathlib
from datetime import datetime
import pandas as pd
import uuid

import matplotlib as mpl
import matplotlib.pyplot as plt
from matplotlib.gridspec import GridSpec
from mpl_toolkits.mplot3d import Axes3D

import io
from PIL import Image
import itertools

from pipeline import experiment, ephys, psth, tracking, lab, histology, ccf
from pipeline.plot import behavior_plot, unit_characteristic_plot, unit_psth, histology_plot
from pipeline import get_schema_name
from pipeline.plot.util import _plot_with_sem, _jointplot_w_hue
from pipeline.util import _get_trial_event_times

import warnings
warnings.filterwarnings('ignore')


schema = dj.schema(get_schema_name('report'))

os.environ['DJ_SUPPORT_FILEPATH_MANAGEMENT'] = "TRUE"
dj.config['safemode'] = False

store_stage = pathlib.Path(dj.config['stores']['report_store']['stage'])

if dj.config['stores']['report_store']['protocol'] == 's3':
    store_location = (pathlib.Path(dj.config['stores']['report_store']['bucket'])
                      / pathlib.Path(dj.config['stores']['report_store']['location']))
    store_location = 'S3: ' + str(store_location)
else:
    store_location = pathlib.Path(dj.config['stores']['report_store']['location'])

mpl.rcParams['font.size'] = 16


# ============================= SESSION LEVEL ====================================


@schema
class SessionLevelReport(dj.Computed):
    definition = """
    -> experiment.Session
    ---
    behavior_performance: filepath@report_store
    """

    key_source = experiment.Session & experiment.BehaviorTrial & experiment.PhotostimBrainRegion

    def make(self, key):
        water_res_num, sess_date = get_wr_sessdate(key)
        sess_dir = store_stage / water_res_num / sess_date
        sess_dir.mkdir(parents=True, exist_ok=True)

        # ---- behavior_performance ----
        # photostim
        photostims = (experiment.Photostim * experiment.PhotostimBrainRegion & key).fetch(as_dict=True,
                                                                                          order_by='stim_brain_area')

        fig1, axs = plt.subplots(int(1 + np.ceil(len(photostims) / 3)), 3, figsize=(16, 16))
        fig1.subplots_adjust(wspace=0.5)
        [a.axis('off') for a in axs.flatten()]

        gs = axs.flatten()[0].get_gridspec()
        [a.remove() for a in axs.flatten()[:2]]
        ax1 = fig1.add_subplot(gs[0, :])

        # the plot part
        behavior_plot.plot_correct_proportion(key, axs=ax1)
        ax1.axis('on')

        for ax, stim_key in zip(axs.flatten()[3:], photostims):
            stim_loc = ' '.join([stim_key['stim_laterality'], stim_key['stim_brain_area']]).upper()
            behavior_plot.plot_photostim_effect(key, stim_key, axs=ax, title=stim_loc)
            ax.axis('on')

        # ---- Save fig and insert ----
        fn_prefix = f'{water_res_num}_{sess_date}_'
        fig_dict = save_figs((fig1,), ('behavior_performance',), sess_dir, fn_prefix)

        plt.close('all')
        self.insert1({**key, **fig_dict})


@schema
class SessionLevelCDReport(dj.Computed):
    definition = """
    -> experiment.Session
    ---
    coding_direction: filepath@report_store
    """

    @property
    def key_source(self):
        # Only process Session with UnitSelectivity computation fully completed
        # - only on probe insertions with RecordableBrainRegion
        ks = experiment.Session.aggr(ephys.ProbeInsertion, probe_count='count(*)')
        ks = ks - (ephys.ProbeInsertion - ephys.ProbeInsertion.RecordableBrainRegion)
        unit = ks.aggr(ephys.Unit & 'unit_quality != "all"', unit_count='count(*)')
        sel_unit = ks.aggr(psth.UnitSelectivity, sel_unit_count='count(*)')
        return unit * sel_unit & 'unit_count = sel_unit_count'

    def make(self, key):
        water_res_num, sess_date = get_wr_sessdate(key)
        sess_dir = store_stage / water_res_num / sess_date
        sess_dir.mkdir(parents=True, exist_ok=True)

        # ---- Setup ----
        time_period = (-0.4, 0)
        probe_keys = (ephys.ProbeInsertion & key).fetch('KEY', order_by='insertion_number')

        fig1, axs = plt.subplots(len(probe_keys), len(probe_keys), figsize=(16, 16))

        if len(probe_keys) > 1:
            [a.axis('off') for a in axs.flatten()]

            # ---- Plot Coding Direction per probe ----
            probe_proj = {}
            for pid, probe in enumerate(probe_keys):
                units = ephys.Unit & probe
                label = (ephys.ProbeInsertion & probe).aggr(ephys.ProbeInsertion.RecordableBrainRegion.proj(
                    brain_region='CONCAT(hemisphere, " ", brain_area)'),
                    brain_regions='GROUP_CONCAT(brain_region)').fetch1('brain_regions')

                _, period_starts = _get_trial_event_times(['sample', 'delay', 'go'], units, 'good_noearlylick_hit')

                # ---- compute CD projected PSTH ----
                _, proj_contra_trial, proj_ipsi_trial, time_stamps, hemi = psth.compute_CD_projected_psth(
                    units.fetch('KEY'), time_period=time_period)

                # ---- save projection results ----
                probe_proj[pid] = (proj_contra_trial, proj_ipsi_trial, time_stamps, label, hemi)

                # ---- generate fig with CD plot for this probe ----
                fig, ax = plt.subplots(1, 1, figsize=(6, 6))
                _plot_with_sem(proj_contra_trial, time_stamps, ax=ax, c='b')
                _plot_with_sem(proj_ipsi_trial, time_stamps, ax=ax, c='r')
                # cosmetic
                for x in period_starts:
                    ax.axvline(x=x, linestyle = '--', color = 'k')
                ax.spines['right'].set_visible(False)
                ax.spines['top'].set_visible(False)
                ax.set_ylabel('CD projection (a.u.)')
                ax.set_xlabel('Time (s)')
                ax.set_title(label)
                fig.tight_layout()

                # ---- plot this fig into the main figure ----
                buf = io.BytesIO()
                fig.savefig(buf, format='png')
                buf.seek(0)
                axs[pid, pid].imshow(Image.open(buf))
                buf.close()
                plt.close(fig)

            # ---- Plot probe-pair correlation ----
            for p1, p2 in itertools.combinations(probe_proj.keys(), r=2):
                proj_contra_trial_g1, proj_ipsi_trial_g1, time_stamps, label_g1, p1_hemi = probe_proj[p1]
                proj_contra_trial_g2, proj_ipsi_trial_g2, time_stamps, label_g2, p2_hemi = probe_proj[p2]
                labels = [label_g1, label_g2]

                # plot trial CD-endpoint correlation
                p_start, p_end = time_period
                contra_cdend_1 = proj_contra_trial_g1[:, np.logical_and(
                    time_stamps >= p_start, time_stamps < p_end)].mean(axis=1)
                ipsi_cdend_1 = proj_ipsi_trial_g1[:, np.logical_and(
                    time_stamps >= p_start, time_stamps < p_end)].mean(axis=1)
                if p1_hemi == p2_hemi:
                    contra_cdend_2 = proj_contra_trial_g2[:, np.logical_and(
                        time_stamps >= p_start, time_stamps < p_end)].mean(axis=1)
                    ipsi_cdend_2 = proj_ipsi_trial_g2[:, np.logical_and(
                        time_stamps >= p_start, time_stamps < p_end)].mean(axis=1)
                else:
                    contra_cdend_2 = proj_ipsi_trial_g2[:, np.logical_and(
                        time_stamps >= p_start, time_stamps < p_end)].mean(axis=1)
                    ipsi_cdend_2 = proj_contra_trial_g2[:, np.logical_and(
                        time_stamps >= p_start, time_stamps < p_end)].mean(axis=1)

                c_df = pd.DataFrame([contra_cdend_1, contra_cdend_2]).T
                c_df.columns = labels
                c_df['trial-type'] = 'contra'
                i_df = pd.DataFrame([ipsi_cdend_1, ipsi_cdend_2]).T
                i_df.columns = labels
                i_df['trial-type'] = 'ipsi'
                df = c_df.append(i_df)

                # remove NaN trial - could be due to some trials having no spikes
                non_nan = ~np.logical_or(np.isnan(df[labels[0]]).values, np.isnan(df[labels[1]]).values)
                df = df[non_nan]

                fig = plt.figure(figsize=(6, 6))
                jplot = _jointplot_w_hue(data=df, x=labels[0], y=labels[1], hue= 'trial-type', colormap=['b', 'r'],
                                         figsize=(8, 6), fig=fig, scatter_kws=None)

                # ---- plot this fig into the main figure ----
                buf = io.BytesIO()
                fig.savefig(buf, format='png')
                buf.seek(0)
                axs[p1, p2].imshow(Image.open(buf))
                buf.close()
                plt.close(fig)

        else:
            # ---- Plot Single-Probe Coding Direction ----
            probe = probe_keys[0]
            units = ephys.Unit & probe
            label = (ephys.ProbeInsertion & probe).aggr(ephys.ProbeInsertion.RecordableBrainRegion.proj(
                brain_region = 'CONCAT(hemisphere, " ", brain_area)'),
                brain_regions = 'GROUP_CONCAT(brain_region)').fetch1('brain_regions')

            unit_characteristic_plot.plot_coding_direction(units, time_period=time_period, label=label, axs=axs)

        # ---- Save fig and insert ----
        fn_prefix = f'{water_res_num}_{sess_date}_'
        fig_dict = save_figs((fig1,), ('coding_direction',), sess_dir, fn_prefix)

        plt.close('all')
        self.insert1({**key, **fig_dict})


@schema
class SessionLevelProbeTrack(dj.Computed):
    definition = """
    -> experiment.Session
    ---
    session_tracks_plot: filepath@report_store
    probe_tracks: longblob
    """

    @property
    def key_source(self):
        # Only process Session with ProbeTrack histology available
        sess_probes = experiment.Session.aggr(ephys.ProbeInsertion, probe_count='count(*)')
        sess_probe_hist = experiment.Session.aggr(histology.LabeledProbeTrack, probe_hist_count='count(*)')
        return sess_probes * sess_probe_hist & 'probe_count = probe_hist_count'

    def make(self, key):
        water_res_num, sess_date = get_wr_sessdate(key)
        sess_dir = store_stage / water_res_num / sess_date
        sess_dir.mkdir(parents=True, exist_ok=True)

        fig1 = plt.figure(figsize=(16, 12))

        for axloc, elev, azim in zip((221, 222, 223, 224), (65, 0, 90, 0), (-15, 0, 0, 90)):
            ax = fig1.add_subplot(axloc, projection='3d')
            ax.view_init(elev, azim)
            probe_tracks = histology_plot.plot_probe_tracks(key, ax=ax)

        # ---- Save fig and insert ----
        fn_prefix = f'{water_res_num}_{sess_date}_'
        fig_dict = save_figs((fig1,), ('session_tracks_plot',), sess_dir, fn_prefix)

        plt.close('all')
        self.insert1({**key, **fig_dict, 'probe_tracks': probe_tracks})


# ============================= PROBE LEVEL ====================================


@schema
class ProbeLevelReport(dj.Computed):
    definition = """
    -> ephys.ProbeInsertion
    -> ephys.ClusteringMethod
    ---
    clustering_quality: filepath@report_store
    unit_characteristic: filepath@report_store
    group_psth: filepath@report_store
    """

    @property
    def key_source(self):
        # Only process ProbeInsertion with UnitSelectivity computation fully completed
        ks = (ephys.ProbeInsertion * ephys.ClusteringMethod & ephys.UnitStat).proj()
        unit = ks.aggr(ephys.Unit & 'unit_quality != "all"', unit_count='count(*)')
        sel_unit = ks.aggr(psth.UnitSelectivity, sel_unit_count='count(*)')
        return unit * sel_unit & 'unit_count = sel_unit_count'

    def make(self, key):
        water_res_num, sess_date = get_wr_sessdate(key)
        probe_dir = store_stage / water_res_num / sess_date / str(key['insertion_number'])
        probe_dir.mkdir(parents=True, exist_ok=True)

        probe_insertion = ephys.ProbeInsertion & key
        units = ephys.Unit & key

        # ---- clustering_quality ----
        fig1, axs = plt.subplots(4, 3, figsize=(16, 16))
        fig1.subplots_adjust(wspace=0.5)
        fig1.subplots_adjust(hspace=0.5)

        gs = axs[0, 0].get_gridspec()
        [a.remove() for a in axs[2:, :].flatten()]

        unit_characteristic_plot.plot_clustering_quality(
            probe_insertion, clustering_method=key['clustering_method'], axs=axs[:2, :])
        unit_characteristic_plot.plot_unit_characteristic(
            probe_insertion, clustering_method=key['clustering_method'], axs=np.array([fig1.add_subplot(gs[2:, col])
                                                                                       for col in range(3)]))

        # ---- unit_characteristic ----
        fig2, axs = plt.subplots(1, 4, figsize=(16, 16))
        fig2.subplots_adjust(wspace=0.8)

        unit_characteristic_plot.plot_unit_selectivity(
            probe_insertion, clustering_method=key['clustering_method'], axs=axs[:3])
        unit_characteristic_plot.plot_unit_bilateral_photostim_effect(
            probe_insertion, clustering_method=key['clustering_method'], axs=axs[-1])

        # ---- group_psth ----
        fig3 = unit_characteristic_plot.plot_stacked_contra_ipsi_psth(units)

        # ---- Save fig and insert ----
        fn_prefix = f'{water_res_num}_{sess_date}_{key["insertion_number"]}_{key["clustering_method"]}_'
<<<<<<< HEAD

        fig_dict = {}
        for fig, figname in zip((fig1, fig2, fig3),
                                ('clustering_quality', 'unit_characteristic', 'group_psth')):
            fig_fp = sess_dir / (fn_prefix + figname + '.png')
            fig.tight_layout()
            fig.savefig(fig_fp)
            print(f'Generated {fig_fp}')
            fig_dict[figname] = fig_fp.as_posix()
=======
        fig_dict = save_figs((fig1, fig2, fig3), ('clustering_quality', 'unit_characteristic', 'group_psth'),
                             probe_dir, fn_prefix)
>>>>>>> ba83a26a

        plt.close('all')
        self.insert1({**key, **fig_dict})


@schema
class ProbeLevelPhotostimEffectReport(dj.Computed):
    definition = """
    -> ephys.ProbeInsertion
    -> ephys.ClusteringMethod
    ---
    group_photostim: filepath@report_store
    """

    @property
    def key_source(self):
        # Only process ProbeInsertion with UnitPSTH computation (for all TrialCondition) fully completed
        ks = ephys.ProbeInsertion * ephys.ClusteringMethod
        probe_current_psth = ks.aggr(psth.UnitPsth, present_u_psth_count='count(*)')
        probe_full_psth = (ks.aggr(
            ephys.Unit.proj(), unit_count=f'count(*)') * dj.U().aggr(psth.TrialCondition, trial_cond_count='count(*)')).proj(
            full_u_psth_count = 'unit_count * trial_cond_count')
        return probe_current_psth * probe_full_psth & 'present_u_psth_count = full_u_psth_count'

    def make(self, key):
        water_res_num, sess_date = get_wr_sessdate(key)
        probe_dir = store_stage / water_res_num / sess_date / str(key['insertion_number'])
        probe_dir.mkdir(parents=True, exist_ok=True)

        probe_insertion = ephys.ProbeInsertion & key
        units = ephys.Unit & key

        # ---- group_photostim ----
        stim_locs = (experiment.PhotostimBrainRegion & probe_insertion).proj(
            brain_region='CONCAT(stim_laterality, "_", stim_brain_area)').fetch('brain_region')
        fig1, axs = plt.subplots(1, 1 + len(stim_locs), figsize=(16, 6))
        for pos, stim_loc in enumerate(stim_locs):
            unit_characteristic_plot.plot_psth_photostim_effect(units,
                                                                condition_name_kw=[stim_loc.lower()],
                                                                axs=np.array([axs[0], axs[pos + 1]]))
            if pos < len(stim_locs) - 1:
                axs[0].clear()

        [a.set_title(title.replace('_', ' ').upper()) for a, title in zip(axs, ['control'] + list(stim_locs))]

        # ---- Save fig and insert ----
        fn_prefix = f'{water_res_num}_{sess_date}_{key["insertion_number"]}_{key["clustering_method"]}_'
<<<<<<< HEAD

        fig_dict = {}
        for fig, figname in zip((fig1,),
                                ('group_photostim',)):
            fig_fp = sess_dir / (fn_prefix + figname + '.png')
            fig.tight_layout()
            fig.savefig(fig_fp)
            print(f'Generated {fig_fp}')
            fig_dict[figname] = fig_fp.as_posix()
=======
        fig_dict = save_figs((fig1,), ('group_photostim',), probe_dir, fn_prefix)
>>>>>>> ba83a26a

        plt.close('all')
        self.insert1({**key, **fig_dict})

# ============================= UNIT LEVEL ====================================


@schema
class UnitLevelEphysReport(dj.Computed):
    definition = """
    -> ephys.Unit
    ---
    unit_psth: filepath@report_store
    """

    # only units UnitPSTH computed, and with InsertionLocation present
    key_source = ephys.Unit & ephys.ProbeInsertion.InsertionLocation & psth.UnitPsth & 'unit_quality != "all"'

    def make(self, key):
        water_res_num, sess_date = get_wr_sessdate(key)
        units_dir = store_stage / water_res_num / sess_date / str(key['insertion_number']) / 'units'
        units_dir.mkdir(parents=True, exist_ok=True)

        fig1 = unit_psth.plot_unit_psth(key)

        # ---- Save fig and insert ----
        fn_prefix = f'{water_res_num}_{sess_date}_{key["insertion_number"]}_{key["clustering_method"]}_u{key["unit"]:03}_'
        fig_dict = save_figs((fig1,), ('unit_psth',), units_dir, fn_prefix)

        plt.close('all')
        self.insert1({**key, **fig_dict})


@schema
class UnitLevelTrackingReport(dj.Computed):
    definition = """
    -> ephys.Unit
    ---
    unit_behavior: filepath@report_store
    """

    # only units with ingested tracking
    key_source = ephys.Unit & tracking.Tracking & 'unit_quality != "all"'

    def make(self, key):
        water_res_num, sess_date = get_wr_sessdate(key)
        units_dir = store_stage / water_res_num / sess_date / str(key['insertion_number']) / 'units'
        units_dir.mkdir(parents=True, exist_ok=True)

        fig1 = plt.figure(figsize = (16, 16))
        gs = GridSpec(4, 2)

        # 15 trials roughly in the middle of the session
        session = experiment.Session & key
        behavior_plot.plot_tracking(session, key, tracking_feature='jaw_y', xlim=(-0.5, 1),
                                    trial_offset=0.5, trial_limit=15, axs=np.array([fig1.add_subplot(gs[:3, col])
                                                                                    for col in range(2)]))

        axs = np.array([fig1.add_subplot(gs[-1, col], polar=True) for col in range(2)])
        behavior_plot.plot_unit_jaw_phase_dist(experiment.Session & key, key, axs=axs)
        [a.set_title('') for a in axs]

        fig1.subplots_adjust(wspace=0.4)
        fig1.subplots_adjust(hspace=0.6)

        # ---- Save fig and insert ----
        fn_prefix = f'{water_res_num}_{sess_date}_{key["insertion_number"]}_{key["clustering_method"]}_u{key["unit"]:03}_'
        fig_dict = save_figs((fig1,), ('unit_behavior',), units_dir, fn_prefix)

        plt.close('all')
        self.insert1({**key, **fig_dict})

# ============================= PROJECT LEVEL ====================================


@schema
class ProjectLevelProbeTrack(dj.Computed):
    definition = """
    -> experiment.Project
    ---
    tracks_plot: filepath@report_store
    session_count: int
    """

    key_source = experiment.Project & 'project_name = "MAP"'

    def make(self, key):
        proj_dir = store_stage

        session_count = len(SessionLevelProbeTrack())

        sessions_probe_tracks = SessionLevelProbeTrack.fetch('probe_tracks')

        probe_tracks_list = list(itertools.chain(*[[v for v in probe_tracks.values()]
                                                   for probe_tracks in sessions_probe_tracks]))

        # ---- plot ----
        um_per_px = 20
        # fetch mesh
        vertices, faces = (ccf.AnnotatedBrainSurface
                           & 'annotated_brain_name = "Annotation_new_10_ds222_16bit_isosurf"').fetch1(
            'vertices', 'faces')
        vertices = vertices * um_per_px

        fig1 = plt.figure(figsize=(16, 12))

        for axloc, elev, azim in zip((221, 222, 223, 224), (65, 0, 90, 0), (-15, 0, 0, 90)):
            ax = fig1.add_subplot(axloc, projection='3d')
            ax.view_init(elev, azim)

            ax.grid(False)
            ax.invert_zaxis()

            ax.plot_trisurf(vertices[:, 0], vertices[:, 1], faces, vertices[:, 2],
                            alpha = 0.25, lw = 0)

            for v in probe_tracks_list:
                ax.plot(v[:, 0], v[:, 2], v[:, 1], 'r')

            ax.set_title('Probe Track in CCF (um)')

        # ---- Save fig and insert ----
        fn_prefix = (experiment.Project & key).fetch1('project_name') + '_'
        fig_dict = save_figs((fig1,), ('tracks_plot',), proj_dir, fn_prefix)

        plt.close('all')
        self.insert1({**key, **fig_dict, 'session_count': session_count})


# ---------- HELPER FUNCTIONS --------------

report_tables = [SessionLevelReport,
                 ProbeLevelReport,
                 ProbeLevelPhotostimEffectReport,
                 UnitLevelEphysReport,
                 UnitLevelTrackingReport,
                 SessionLevelCDReport,
                 SessionLevelProbeTrack,
                 ProjectLevelProbeTrack]


def get_wr_sessdate(key):
    water_res_num, session_date = (lab.WaterRestriction * experiment.Session & key).fetch1(
        'water_restriction_number', 'session_date')
    return water_res_num, datetime.strftime(session_date, '%Y%m%d')


def save_figs(figs, fig_names, dir2save, prefix):
    fig_dict = {}
    for fig, figname in zip(figs, fig_names):
        fig_fp = dir2save / (prefix + figname + '.png')
        fig.tight_layout()
        fig.savefig(fig_fp)
        print(f'Generated {fig_fp}')
        fig_dict[figname] = fig_fp.as_posix()

    return fig_dict


def delete_outdated_probe_tracks(project_name='MAP'):
    if {'project_name': project_name} not in ProjectLevelProbeTrack.proj():
        return

    sess_count = (ProjectLevelProbeTrack & {'project_name': project_name}).fetch1('session_count')
    latest_sess_count = len(SessionLevelProbeTrack())

    if sess_count != latest_sess_count:
        uuid_byte = (ProjectLevelProbeTrack & {'project_name': project_name}).proj(ub='(tracks_plot)').fetch1('ub')
        ext_key = {'hash': uuid.UUID(bytes=uuid_byte)}

        with ProjectLevelProbeTrack.connection.transaction:
            # delete the outdated Probe Tracks
            (ProjectLevelProbeTrack & {'project_name': project_name}).delete()
            # delete from external store
            (schema.external['report_store'] & ext_key).delete(delete_external_files=True)
            print('Outdated ProjectLevelProbeTrack deleted')
    else:
        print('ProjectLevelProbeTrack is up-to-date')<|MERGE_RESOLUTION|>--- conflicted
+++ resolved
@@ -320,20 +320,8 @@
 
         # ---- Save fig and insert ----
         fn_prefix = f'{water_res_num}_{sess_date}_{key["insertion_number"]}_{key["clustering_method"]}_'
-<<<<<<< HEAD
-
-        fig_dict = {}
-        for fig, figname in zip((fig1, fig2, fig3),
-                                ('clustering_quality', 'unit_characteristic', 'group_psth')):
-            fig_fp = sess_dir / (fn_prefix + figname + '.png')
-            fig.tight_layout()
-            fig.savefig(fig_fp)
-            print(f'Generated {fig_fp}')
-            fig_dict[figname] = fig_fp.as_posix()
-=======
         fig_dict = save_figs((fig1, fig2, fig3), ('clustering_quality', 'unit_characteristic', 'group_psth'),
                              probe_dir, fn_prefix)
->>>>>>> ba83a26a
 
         plt.close('all')
         self.insert1({**key, **fig_dict})
@@ -381,19 +369,7 @@
 
         # ---- Save fig and insert ----
         fn_prefix = f'{water_res_num}_{sess_date}_{key["insertion_number"]}_{key["clustering_method"]}_'
-<<<<<<< HEAD
-
-        fig_dict = {}
-        for fig, figname in zip((fig1,),
-                                ('group_photostim',)):
-            fig_fp = sess_dir / (fn_prefix + figname + '.png')
-            fig.tight_layout()
-            fig.savefig(fig_fp)
-            print(f'Generated {fig_fp}')
-            fig_dict[figname] = fig_fp.as_posix()
-=======
         fig_dict = save_figs((fig1,), ('group_photostim',), probe_dir, fn_prefix)
->>>>>>> ba83a26a
 
         plt.close('all')
         self.insert1({**key, **fig_dict})
