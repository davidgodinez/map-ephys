import numpy as np
<<<<<<< HEAD
from . import (experiment, psth, ephys, psth_foraging)
=======
import datajoint as dj
from . import (lab, experiment, ephys, foraging_model, foraging_analysis)
>>>>>>> d321da90


def _get_units_hemisphere(units):
    """
    Return the hemisphere ("left" or "right") that the specified units belong to,
     based on the targeted insertion location - "ephys.ProbeInsertion.InsertionLocation"
    :param units: either a list of unit_keys or a query of the ephys.Unit table
    :return: "left" or "right"
    """
    ml_locations = np.unique((ephys.ProbeInsertion.InsertionLocation & units).fetch('ml_location'))
    if len(ml_locations) == 0:
        raise Exception('No ProbeInsertion.InsertionLocation available')
    if (ml_locations > 0).any() and (ml_locations < 0).any():
        raise ValueError('The specified units belongs to both hemispheres...')
    if (ml_locations > 0).all():
        return 'right'
    elif (ml_locations < 0).all():
        return 'left'
    else:
        assert (ml_locations == 0).all()  # sanity check
        raise ValueError('Ambiguous hemisphere: ML locations are all 0...')
        

def _get_trial_event_times(events, units, trial_cond_name):
    """
    Get median event start times from all unit-trials from the specified "trial_cond_name" and "units" - aligned to GO CUE
    For trials with multiple events of the same type, use the one occurred last
    :param events: list of events
    """
    events = list(events) + ['go']

    tr_OI = (psth.TrialCondition().get_trials(trial_cond_name) & units).proj()
    tr_events = {}
    for eve in events:
        if eve not in tr_events:
            tr_events[eve] = (tr_OI.aggr(
                experiment.TrialEvent & {'trial_event_type': eve}, trial_event_id='max(trial_event_id)')
                              * experiment.TrialEvent).fetch('trial_event_time', order_by='trial')

    present_events, event_starts = [], []
    for etype, etime in tr_events.items():
        if etype in events[:-1]:
            present_events.append(etype)
            event_starts.append(np.nanmedian(etime.astype(float) - tr_events["go"].astype(float)))

    return np.array(present_events), np.array(event_starts)

<<<<<<< HEAD

def _get_ephys_trial_event_times(all_align_types, align_to, trial_keys):
    """
    Similar to _get_trial_event_times, except:
        1. for the foraging task only (using psth_foraging.TrialCondition)
        2. use ephys.TrialEvent (NI time) instead of experiment.TrialEvent (bpod time)
        3. directly use trial_keys instead of units + trial_cond_name to get trials
        4. align to arbitrary event, not just GO CUE
        5. allow trial_offset (like in psth_foraging), e.g., trial start of the *NEXT* trial
        
    :param all_align_types: list of psth_foraging.AlignType()
    :param align_to: psth_foraging.AlignType(), event to align
    :param trial_keys: 
    """
    
    
    tr_events = {}
    for eve in all_align_types:
        q_align = psth_foraging.AlignType & {'align_type_name': eve}
        trial_offset, time_offset = q_align.fetch1('trial_offset', 'time_offset')
        
        offset_trial_keys = (experiment.BehaviorTrial & trial_keys.proj(_='trial', trial=f'trial + {trial_offset}'))
        
        times = (offset_trial_keys.aggr(
            ephys.TrialEvent & q_align, trial_event_id='max(trial_event_id)')
                 * ephys.TrialEvent).fetch('trial_event_time', order_by='trial').astype(float)
        
        tr_events[eve] = times + float(time_offset)
  
    event_starts = []
    for etime in tr_events.values():
        event_starts.append(np.nanmedian(etime - tr_events[align_to]))
            
    return np.array(event_starts)


def _get_stim_onset_time(units, trial_cond_name):
    psth_schema = psth_foraging if 'foraging' in trial_cond_name else psth

    stim_onsets = (experiment.PhotostimEvent.proj('photostim_event_time')
                   * (experiment.TrialEvent & 'trial_event_type="go"').proj(go_time='trial_event_time')
                   & psth_schema.TrialCondition().get_trials(trial_cond_name) & units).proj(
        stim_onset_from_go='photostim_event_time - go_time').fetch('stim_onset_from_go')
    return np.nanmean(stim_onsets.astype(float))


=======
>>>>>>> d321da90
def _get_clustering_method(probe_insertion):
    """
    Return the "clustering_method" used to estimate the all the units for the provided "probe_insertion"
    :param probe_insertion: an "ephys.ProbeInsertion" key
    :return: clustering_method
    """
    clustering_methods = (ephys.ClusteringMethod & (ephys.Unit & probe_insertion)).fetch('clustering_method')
    if len(clustering_methods) == 1:
        return clustering_methods[0]
    else:
        raise ValueError(f'Found multiple clustering methods: {clustering_methods}')


def _get_unit_independent_variable(unit_key, model_id, var_name=None):
    """
    Get independent variable over trial for a specified unit (ignored trials are skipped)
    @param unit_key:
    @param model_id:
    @param var_name
    @return: DataFrame (trial, variables)
    """

    hemi = _get_units_hemisphere(unit_key)
    contra, ipsi = ['right', 'left'] if hemi == 'left' else ['left', 'right']

    # Get latent variables from model fitting
    q_latent_variable = (foraging_model.FittedSessionModel.TrialLatentVariable
                         & unit_key
                         & {'model_id': model_id})

    # Flatten latent variables to generate columns like 'left_action_value', 'right_choice_prob'
    latent_variables = q_latent_variable.heading.secondary_attributes
    q_latent_variable_all = dj.U('trial') & q_latent_variable
    for lv in latent_variables:
        for prefix, side in zip(['left_', 'right_', 'contra_', 'ipsi_'],
                                ['left', 'right', contra, ipsi]):
            # Better way here?
            q_latent_variable_all *= eval(f"(q_latent_variable & {{'water_port': '{side}'}}).proj({prefix}{lv}='{lv}', {prefix}='water_port')")

    # Add relative and total value
    q_latent_variable_all = q_latent_variable_all.proj(...,
                                                       relative_action_value_lr='right_action_value - left_action_value',
                                                       relative_action_value_ic='contra_action_value - ipsi_action_value',
                                                       total_action_value='contra_action_value + ipsi_action_value')

    # Add choice
    q_independent_variable = (q_latent_variable_all * experiment.WaterPortChoice).proj(...,
                                                                                       choice='water_port',
                                                                                       choice_lr='water_port="right"',
                                                                                       choice_ic=f'water_port="{contra}"')

    # Add reward
    q_independent_variable = (q_independent_variable * experiment.BehaviorTrial.proj('outcome')).proj(...,
                                                                                                       reward='outcome="hit"'
                                                                                                       )

    df = q_independent_variable.fetch(format='frame', order_by='trial').reset_index()
    
    # Compute RPE
    df['rpe'] = np.nan
    df.loc[0, 'rpe'] = df.reward[0]
    for side in ['left', 'right']:
        _idx = df[(df.choice == side) & (df.trial > 1)].index
        df.loc[_idx, 'rpe'] = df.reward.iloc[_idx] - df[f'{side}_action_value'].iloc[_idx - 1].values

    return df if var_name is None else df[['trial', var_name]]


def _get_sess_info(sess_key):
    s = (experiment.Session * foraging_analysis.SessionStats * lab.WaterRestriction & sess_key).fetch1()

    return f"{s['water_restriction_number']}, Session {s['session']}, {s['session_date']}\n" \
           f"Total {s['session_total_trial_num']} trials, finished {s['session_total_trial_num'] - s['session_ignore_num']}, ignore rate {s['session_ignore_num']/s['session_total_trial_num']*100:.2g}%\n" \
           f"foraging eff. {s['session_foraging_eff_optimal']*100 if s['session_foraging_eff_optimal'] is not None else -1:.3g}%" \
           f"(adj. {s['session_foraging_eff_optimal_random_seed']*100 if s['session_foraging_eff_optimal_random_seed'] is not None else -1:.3g}%)"


from . import psth, psth_foraging

def _get_ephys_trial_event_times(all_align_types, align_to, trial_keys):
    """
    Similar to _get_trial_event_times, except:
        1. for the foraging task only (using psth_foraging.TrialCondition)
        2. use ephys.TrialEvent (NI time) instead of experiment.TrialEvent (bpod time)
        3. directly use trial_keys instead of units + trial_cond_name to get trials
        4. align to arbitrary event, not just GO CUE
        5. allow trial_offset (like in psth_foraging), e.g., trial start of the *NEXT* trial

    :param all_align_types: list of psth_foraging.AlignType()
    :param align_to: psth_foraging.AlignType(), event to align
    :param trial_keys:
    """

    tr_events = {}
    min_len = np.inf
    for eve in all_align_types:
        q_align = psth_foraging.AlignType & {'align_type_name': eve}
        trial_offset, time_offset = q_align.fetch1('trial_offset', 'time_offset')

        offset_trial_keys = (experiment.BehaviorTrial & trial_keys.proj(_='trial', trial=f'trial + {trial_offset}'))

        times = (offset_trial_keys.aggr(
            ephys.TrialEvent & q_align, trial_event_id='max(trial_event_id)')
                 * ephys.TrialEvent).fetch('trial_event_time', order_by='trial').astype(float)

        tr_events[eve] = times + float(time_offset)
        min_len = min(min_len, len(times))  # To account for possible different lengths due to trial_offset ~= 0

    event_starts = []
    for etime in tr_events.values():
        event_starts.append(np.nanmedian(etime[:min_len] - tr_events[align_to][:min_len]))

    return np.array(event_starts)


def _get_stim_onset_time(units, trial_cond_name):
    psth_schema = psth_foraging if 'foraging' in trial_cond_name else psth

    stim_onsets = (experiment.PhotostimEvent.proj('photostim_event_time')
                   * (experiment.TrialEvent & 'trial_event_type="go"').proj(go_time='trial_event_time')
                   & psth_schema.TrialCondition().get_trials(trial_cond_name) & units).proj(
        stim_onset_from_go='photostim_event_time - go_time').fetch('stim_onset_from_go')
    return np.nanmean(stim_onsets.astype(float))<|MERGE_RESOLUTION|>--- conflicted
+++ resolved
@@ -1,10 +1,6 @@
 import numpy as np
-<<<<<<< HEAD
-from . import (experiment, psth, ephys, psth_foraging)
-=======
 import datajoint as dj
 from . import (lab, experiment, ephys, foraging_model, foraging_analysis)
->>>>>>> d321da90
 
 
 def _get_units_hemisphere(units):
@@ -52,55 +48,6 @@
 
     return np.array(present_events), np.array(event_starts)
 
-<<<<<<< HEAD
-
-def _get_ephys_trial_event_times(all_align_types, align_to, trial_keys):
-    """
-    Similar to _get_trial_event_times, except:
-        1. for the foraging task only (using psth_foraging.TrialCondition)
-        2. use ephys.TrialEvent (NI time) instead of experiment.TrialEvent (bpod time)
-        3. directly use trial_keys instead of units + trial_cond_name to get trials
-        4. align to arbitrary event, not just GO CUE
-        5. allow trial_offset (like in psth_foraging), e.g., trial start of the *NEXT* trial
-        
-    :param all_align_types: list of psth_foraging.AlignType()
-    :param align_to: psth_foraging.AlignType(), event to align
-    :param trial_keys: 
-    """
-    
-    
-    tr_events = {}
-    for eve in all_align_types:
-        q_align = psth_foraging.AlignType & {'align_type_name': eve}
-        trial_offset, time_offset = q_align.fetch1('trial_offset', 'time_offset')
-        
-        offset_trial_keys = (experiment.BehaviorTrial & trial_keys.proj(_='trial', trial=f'trial + {trial_offset}'))
-        
-        times = (offset_trial_keys.aggr(
-            ephys.TrialEvent & q_align, trial_event_id='max(trial_event_id)')
-                 * ephys.TrialEvent).fetch('trial_event_time', order_by='trial').astype(float)
-        
-        tr_events[eve] = times + float(time_offset)
-  
-    event_starts = []
-    for etime in tr_events.values():
-        event_starts.append(np.nanmedian(etime - tr_events[align_to]))
-            
-    return np.array(event_starts)
-
-
-def _get_stim_onset_time(units, trial_cond_name):
-    psth_schema = psth_foraging if 'foraging' in trial_cond_name else psth
-
-    stim_onsets = (experiment.PhotostimEvent.proj('photostim_event_time')
-                   * (experiment.TrialEvent & 'trial_event_type="go"').proj(go_time='trial_event_time')
-                   & psth_schema.TrialCondition().get_trials(trial_cond_name) & units).proj(
-        stim_onset_from_go='photostim_event_time - go_time').fetch('stim_onset_from_go')
-    return np.nanmean(stim_onsets.astype(float))
-
-
-=======
->>>>>>> d321da90
 def _get_clustering_method(probe_insertion):
     """
     Return the "clustering_method" used to estimate the all the units for the provided "probe_insertion"
