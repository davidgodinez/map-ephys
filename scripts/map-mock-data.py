--- conflicted
+++ resolved
@@ -649,8 +649,6 @@
             'wr_start_weight': 23.0},
             skip_duplicates=True
         )
-<<<<<<< HEAD
-=======
         # Subject 550022 / DL022
         lab.Subject().insert1({
             'subject_id': 550022,
@@ -669,7 +667,6 @@
             'wr_start_weight': 23.0},
             skip_duplicates=True
         )
->>>>>>> 274f76a1
         # Subject 440959 / SC011
         lab.Subject().insert1({
             'subject_id': 440959,
